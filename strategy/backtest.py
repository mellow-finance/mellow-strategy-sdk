--- conflicted
+++ resolved
@@ -49,22 +49,11 @@
         uni_history = UniPositionsHistory()
         for record in df_swaps.to_dicts():
             # df_swaps_prev = df_swaps[['price']][:idx]
-<<<<<<< HEAD
-            df_swaps_prev = None
 
-            is_rebalanced = self.strategy.rebalance(
-                timestamp=idx,
-                row=row,
-                prev_data=df_swaps_prev,
-                portfolio=self.portfolio
-            )
-            portfolio_snapshot = self.portfolio.snapshot(idx, row['price'])
-=======
             is_rebalanced = self.strategy.rebalance(
                 timestamp=record['timestamp'], row=record, prev_data=None, portfolio=self.portfolio
             )
             portfolio_snapshot = self.portfolio.snapshot(record['timestamp'], record['price'])
->>>>>>> 510a112d
             portfolio_history.add_snapshot(portfolio_snapshot)
             rebalance_history.add_snapshot(record['timestamp'], is_rebalanced)
             uni_history.add_snapshot(record['timestamp'], copy.copy(self.portfolio.positions))
