--- conflicted
+++ resolved
@@ -1,4 +1,3 @@
-<<<<<<< HEAD
 """
     TODO: write
 """
@@ -7,14 +6,9 @@
 import numpy as np
 import pandas as pd
 
-=======
-import numpy as np
-import pandas as pd
+from datetime import datetime
 import polars as pl
-from pathlib import Path
-from decimal import Decimal
-from datetime import datetime
->>>>>>> 510a112d
+
 from strategy.primitives import Pool, POOLS
 from utilities import get_db_connector, get_main_path
 import polars as pl
@@ -64,20 +58,7 @@
             "amount0": pl.Float64,
             "amount1": pl.Float64,
         }
-<<<<<<< HEAD
-        df_mint = pd.read_csv(
-            f'{self.folder}mint_{self.pool.name}.csv', converters=mints_converters
-        )
-
-        burns_converts = {
-            "block_time": int,
-            "block_number": int,
-            "tick_lower": int,
-            "tick_upper": int,
-            "amount": int,
-            "amount0": int,
-            "amount1": int,
-=======
+
         df_mints = pl.read_csv(f'{self.dir}mint_{self.pool.name}.csv', dtypes=mints_converters)
         df_prep = df_mints.select([
             pl.col('tx_hash'),
@@ -109,7 +90,6 @@
             "amount": pl.Float64,
             "amount0": pl.Float64,
             "amount1": pl.Float64,
->>>>>>> 510a112d
         }
         df_burns = pl.read_csv(f'{self.dir}burn_{self.pool.name}.csv', dtypes=burns_converters)
         df_prep = df_burns.select([
