--- conflicted
+++ resolved
@@ -420,12 +420,7 @@
 
         events = rebalance_df['rebalance'].unique()
         for event in events:
-<<<<<<< HEAD
-            # TODO line too long
-            rebalance_df_slice = swaps_df_slice.loc[rebalance_df.loc[rebalance_df['rebalanced'] == event].index]
-=======
             rebalance_df_slice = swaps_df_slice.filter(pl.col('rebalance') == event)
->>>>>>> 510a112d
 
             fig.add_trace(
                         go.Scatter(
