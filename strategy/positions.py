--- conflicted
+++ resolved
@@ -5,11 +5,8 @@
 from abc import ABC, abstractmethod
 from datetime import datetime
 
-<<<<<<< HEAD
 import numpy as np
-=======
 from strategy.uniswap_utils import UniswapLiquidityAligner
->>>>>>> 510a112d
 
 
 class AbstractPosition(ABC):
