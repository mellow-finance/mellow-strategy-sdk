--- conflicted
+++ resolved
@@ -1,12 +1,9 @@
 """
-<<<<<<< HEAD
 TODO write
 """
-=======
     UniswapLiquidityAligner and other utils classes
 """
 
->>>>>>> 510a112d
 import numpy as np
 
 
@@ -71,8 +68,6 @@
             y_new = price_real * x_new
         return x_new, y_new
 
-<<<<<<< HEAD
-=======
     @staticmethod
     def _x_to_liq(sqrt_lower, sqrt_upper, x):
         """
@@ -232,7 +227,6 @@
 
         return abs(liq_x - liq_y) < 1e-6, liq_x, liq_y
 
->>>>>>> 510a112d
 
 class UniswapV3Utils:
     """
